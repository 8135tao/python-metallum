from distutils.core import setup

setup(
    name='metallum',
    version='1.0',
    author='Lachlan Charlick',
    author_email='lachlan.charlick@gmail.com',
    url='https://github.com/lcharlick/python-metallum',
    license='LICENSE.md',
    description='Python API for www.metal-archives.com',
    long_description=open('README.txt').read(),
    py_modules=['metallum'],
<<<<<<< HEAD
=======
    python_requires='>=3',
>>>>>>> b86519e8
    install_requires=['requests', 'requests-cache', 'pyquery', 'python-dateutil']
)<|MERGE_RESOLUTION|>--- conflicted
+++ resolved
@@ -10,9 +10,6 @@
     description='Python API for www.metal-archives.com',
     long_description=open('README.txt').read(),
     py_modules=['metallum'],
-<<<<<<< HEAD
-=======
     python_requires='>=3',
->>>>>>> b86519e8
     install_requires=['requests', 'requests-cache', 'pyquery', 'python-dateutil']
 )